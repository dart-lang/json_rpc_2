--- conflicted
+++ resolved
@@ -1,11 +1,11 @@
+## 2.0.11
+
+* `Server` and related classes can now take an `onUnhandledError` callback to
+  notify callers of unhandled exceptions.
+
 ## 2.0.10
 
-<<<<<<< HEAD
-* `Server` and related classes can now take an `onUnhandledError` callback to
-  notify callers of unhandled exceptions.
-=======
 * Allow `stream_channel` version 2.x
->>>>>>> 2bf8e2e8
 
 ## 2.0.8
 
