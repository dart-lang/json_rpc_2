// Copyright (c) 2014, the Dart project authors.  Please see the AUTHORS file
// for details. All rights reserved. Use of this source code is governed by a
// BSD-style license that can be found in the LICENSE file.

import 'dart:async';

import 'package:stream_channel/stream_channel.dart';

import 'channel_manager.dart';
import 'client.dart';
import 'parameters.dart';
import 'server.dart';
import 'utils.dart';

/// A JSON-RPC 2.0 client *and* server.
///
/// This supports bidirectional peer-to-peer communication with another JSON-RPC
/// 2.0 endpoint. It sends both requests and responses across the same
/// communication channel and expects to connect to a peer that does the same.
class Peer implements Client, Server {
  final ChannelManager _manager;

  /// The underlying client that handles request-sending and response-receiving
  /// logic.
  Client _client;

  /// The underlying server that handles request-receiving and response-sending
  /// logic.
  Server _server;

  /// A stream controller that forwards incoming messages to [_server] if
  /// they're requests.
  final _serverIncomingForwarder = new StreamController(sync: true);

  /// A stream controller that forwards incoming messages to [_client] if
  /// they're responses.
  final _clientIncomingForwarder = new StreamController(sync: true);

  Future get done => _manager.done;
  bool get isClosed => _manager.isClosed;

  @override
  ErrorCallback get onUnhandledError => _server?.onUnhandledError;

  /// Creates a [Peer] that communicates over [channel].
  ///
  /// Note that the peer won't begin listening to [channel] until [Peer.listen]
  /// is called.
<<<<<<< HEAD
  Peer(StreamChannel<String> channel)
      : this.withoutJson(channel
            .transform(splitJsonObjects)
            .transform(jsonDocument)
            .transform(respondToFormatExceptions));
=======
  ///
  /// Unhandled exceptions in callbacks will be forwarded to [onUnhandledError].
  /// If this is not provided, unhandled exceptions will be swallowed.
  Peer(StreamChannel<String> channel, {ErrorCallback onUnhandledError})
      : this.withoutJson(
            jsonDocument.bind(channel).transform(respondToFormatExceptions),
            onUnhandledError: onUnhandledError);
>>>>>>> 6c1aa294

  /// Creates a [Peer] that communicates using decoded messages over [channel].
  ///
  /// Unlike [new Peer], this doesn't read or write JSON strings. Instead, it
  /// reads and writes decoded maps or lists.
  ///
  /// Note that the peer won't begin listening to [channel] until
  /// [Peer.listen] is called.
  ///
  /// Unhandled exceptions in callbacks will be forwarded to [onUnhandledError].
  /// If this is not provided, unhandled exceptions will be swallowed.
  Peer.withoutJson(StreamChannel channel, {ErrorCallback onUnhandledError})
      : _manager = new ChannelManager("Peer", channel) {
    _server = new Server.withoutJson(
        new StreamChannel(_serverIncomingForwarder.stream, channel.sink),
        onUnhandledError: onUnhandledError);
    _client = new Client.withoutJson(
        new StreamChannel(_clientIncomingForwarder.stream, channel.sink));
  }

  // Client methods.

  Future sendRequest(String method, [parameters]) =>
      _client.sendRequest(method, parameters);

  void sendNotification(String method, [parameters]) =>
      _client.sendNotification(method, parameters);

  withBatch(callback()) => _client.withBatch(callback);

  // Server methods.

  void registerMethod(String name, Function callback) =>
      _server.registerMethod(name, callback);

  void registerFallback(callback(Parameters parameters)) =>
      _server.registerFallback(callback);

  // Shared methods.

  Future listen() {
    _client.listen();
    _server.listen();
    return _manager.listen((message) {
      if (message is Map) {
        if (message.containsKey('result') || message.containsKey('error')) {
          _clientIncomingForwarder.add(message);
        } else {
          _serverIncomingForwarder.add(message);
        }
      } else if (message is List &&
          message.isNotEmpty &&
          message.first is Map) {
        if (message.first.containsKey('result') ||
            message.first.containsKey('error')) {
          _clientIncomingForwarder.add(message);
        } else {
          _serverIncomingForwarder.add(message);
        }
      } else {
        // Non-Map and -List messages are ill-formed, so we pass them to the
        // server since it knows how to send error responses.
        _serverIncomingForwarder.add(message);
      }
    });
  }

  Future close() =>
      Future.wait([_client.close(), _server.close(), _manager.close()]);
}<|MERGE_RESOLUTION|>--- conflicted
+++ resolved
@@ -46,21 +46,16 @@
   ///
   /// Note that the peer won't begin listening to [channel] until [Peer.listen]
   /// is called.
-<<<<<<< HEAD
-  Peer(StreamChannel<String> channel)
-      : this.withoutJson(channel
-            .transform(splitJsonObjects)
-            .transform(jsonDocument)
-            .transform(respondToFormatExceptions));
-=======
   ///
   /// Unhandled exceptions in callbacks will be forwarded to [onUnhandledError].
   /// If this is not provided, unhandled exceptions will be swallowed.
   Peer(StreamChannel<String> channel, {ErrorCallback onUnhandledError})
       : this.withoutJson(
-            jsonDocument.bind(channel).transform(respondToFormatExceptions),
+            channel
+                .transform(splitJsonObjects)
+                .transform(jsonDocument)
+                .transform(respondToFormatExceptions),
             onUnhandledError: onUnhandledError);
->>>>>>> 6c1aa294
 
   /// Creates a [Peer] that communicates using decoded messages over [channel].
   ///
